#!/bin/bash

set -e

##################################################################################################################################
# Image software installation
##################################################################################################################################

echo -e "\033[0;31m\033[1m$(date) | #1 Software installing\033[0m\033[0m"

# TODO: Use dnsmasq instead of isc-dhcp-server
apt-get install --no-install-recommends -y \
  unzip \
  zip \
  ipython \
  screen \
  byobu \
  nmap \
  lsof \
  git \
  dnsmasq \
  tmux \
  vim \
  ipython3 \
  cmake \
  python-pip \
  python3-pip \
  libjpeg8-dev
  
echo -e "\033[0;31m\033[1m$(date) | #2 Adding mjpg-streamer at /home/pi\033[0m\033[0m"
# https://github.com/jacksonliam/mjpg-streamer

git clone https://github.com/jacksonliam/mjpg-streamer.git /home/pi/mjpg-streamer \
  && cd /home/pi/mjpg-streamer/mjpg-streamer-experimental \
  && make \
  && make install \
  && chown -Rf pi:pi /home/pi/mjpg-streamer

<<<<<<< HEAD
echo -e "\033[0;31m\033[1m$(date) | End of software installation\033[0m\033[0m"
=======
# vim settings
echo "set mouse-=a
syntax on
" > /home/pi/.vimrc

echo -e "\033[0;31m\033[1m$(date) | End of network installation\033[0m\033[0m"
>>>>>>> ba0e9cf9
<|MERGE_RESOLUTION|>--- conflicted
+++ resolved
@@ -36,13 +36,11 @@
   && make install \
   && chown -Rf pi:pi /home/pi/mjpg-streamer
 
-<<<<<<< HEAD
-echo -e "\033[0;31m\033[1m$(date) | End of software installation\033[0m\033[0m"
-=======
+echo -e "\033[0;31m\033[1m$(date) | Add .vimrc\033[0m\033[0m"
+
 # vim settings
 echo "set mouse-=a
 syntax on
 " > /home/pi/.vimrc
 
-echo -e "\033[0;31m\033[1m$(date) | End of network installation\033[0m\033[0m"
->>>>>>> ba0e9cf9
+echo -e "\033[0;31m\033[1m$(date) | End of network installation\033[0m\033[0m"